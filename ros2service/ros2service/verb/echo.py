--- conflicted
+++ resolved
@@ -11,12 +11,9 @@
 # WITHOUT WARRANTIES OR CONDITIONS OF ANY KIND, either express or implied.
 # See the License for the specific language governing permissions and
 # limitations under the License.
-<<<<<<< HEAD
-=======
 import sys
 from typing import TypeVar
 
->>>>>>> 86596927
 from collections import OrderedDict
 import sys
 from typing import Optional, TypeVar
@@ -60,13 +57,8 @@
         self.truncate_length = None
         self.exclude_message_info = None
         self.srv_module = None
-<<<<<<< HEAD
         self.event_enum = None
         self.qos_profile = QoSPresetProfiles.get_from_short_key("services_default")
-=======
-        self.event_msg_type = get_message('rcl_interfaces/msg/ServiceEvent')
-        self.qos_profile = QoSPresetProfiles.get_from_short_key('services_default')
->>>>>>> 86596927
         self.__yaml_representer_registered = False
         self.event_type_map = dict((v, k) for k, v in ServiceEventInfo._Metaclass_ServiceEventInfo__constants.items())
 
@@ -101,24 +93,15 @@
         parser.add_argument(
             '--exclude-message-info', action='store_true', help='Hide associated message info.')
         parser.add_argument(
-<<<<<<< HEAD
             '--client-only', action='store_true', help="Echo only request sent or response received by service client")
         parser.add_argument(
             '--server-only', action='store_true', help="Echo only request received or response sent by service server")
-=======
-            '--client-only', action='store_true',
-            help="Echo only request sent or response received messages from service clients.")
-        parser.add_argument(
-            '--server-only', action='store_true',
-            help="Echo only request received or response sent messages from service servers.")
->>>>>>> 86596927
 
     def main(self, *, args):
         self.truncate_length = args.truncate_length if not args.full_length else None
         self.no_arr = args.no_arr
         self.no_str = args.no_str
         self.csv = args.csv
-<<<<<<< HEAD
         self.exclude_message_info = args.exclude_message_info
         self.client_only = args.client_only
         self.server_only = args.server_only
@@ -127,11 +110,6 @@
 
         if self.server_only and self.client_only:
             raise RuntimeError("--client-only and --server-only are mutually exclusive")
-=======
-        self.include_message_info = args.include_message_info
-        self.client = args.client_only
-        self.server = args.server_only
->>>>>>> 86596927
 
         if args.service_type is None:
             with NodeStrategy(args) as node:
@@ -155,21 +133,9 @@
             self.subscribe_and_spin(
                 node,
                 event_topic_name,
-<<<<<<< HEAD
                 self.event_msg_type)
 
     def subscribe_and_spin(self, node, event_topic_name: str, event_msg_type: MsgType) -> Optional[str]:
-=======
-                self.event_msg_type
-            )
-
-    def subscribe_and_spin(
-            self,
-            node: Node,
-            event_topic_name: str,
-            event_msg_type: MsgType,
-    ) -> None:
->>>>>>> 86596927
         """Initialize a node with a single subscription and spin."""
         node.create_subscription(
             event_msg_type,
@@ -178,7 +144,6 @@
             self.qos_profile)
         rclpy.spin(node)
 
-<<<<<<< HEAD
     def _subscriber_callback(self, msg):
         if self.csv:
             print(self.format_csv_output(msg))
@@ -221,77 +186,6 @@
             del event_dict['response']
         else:
             event_dict['response'] = event_dict['response'][0]
-=======
-    def _subscriber_callback(self, msg, info):
-        deserialize_msg_type = None
-        event_enum = msg.info.event_type
-
-        if self.client and self.server:
-            pass
-        elif self.client:
-            if event_enum is ServiceEventType.REQUEST_RECEIVED or \
-                    event_enum is ServiceEventType.RESPONSE_SENT:
-                return
-        elif self.server:
-            if event_enum is ServiceEventType.REQUEST_SENT or \
-                    event_enum is ServiceEventType.RESPONSE_RECEIVED:
-                return
-
-        if event_enum is ServiceEventType.REQUEST_RECEIVED or \
-                event_enum is ServiceEventType.REQUEST_SENT:
-            deserialize_msg_type = self.srv_module.Request
-        elif event_enum is ServiceEventType.RESPONSE_RECEIVED or \
-                event_enum is ServiceEventType.RESPONSE_SENT:
-            deserialize_msg_type = self.srv_module.Response
-        else:
-            raise ValueError(f'received unexpected service event type {event_enum}')
-
-        # csv
-        if self.csv:
-            to_print = message_to_csv(
-                msg,
-                truncate_length=self.truncate_length,
-                no_arr=self.no_arr,
-                no_str=self.no_str,
-                deserialize_msg_type=deserialize_msg_type
-            )
-            if self.include_message_info:
-                to_print = f'{",".join(str(x) for x in info.values())},{to_print}'
-            print(to_print)
-            return
-
-        # yaml
-        if self.include_message_info:
-            print(yaml.dump(info), end='---\n')
-        print(
-            self.format_output(message_to_ordereddict(
-                msg, truncate_length=self.truncate_length,
-                no_arr=self.no_arr, no_str=self.no_str, deserialize_msg_type=deserialize_msg_type),
-                event_enum),
-            end='---------------------------\n')
-
-    def format_output(self, dict_service_event: OrderedDict, event_enum):
-        dict_output = OrderedDict()
-        dict_output['stamp'] = dict_service_event['info']['stamp']
-        dict_output['client_id'] = dict_service_event['info']['client_id']
-        dict_output['sequence_number'] = dict_service_event['info']['sequence_number']
-
-        if event_enum is ServiceEventType.REQUEST_SENT:
-            dict_output['event_type'] = 'CLIENT_REQUEST_SENT'
-        elif event_enum is ServiceEventType.RESPONSE_RECEIVED:
-            dict_output['event_type'] = 'CLIENT_RESPONSE_RECEIVED'
-        elif event_enum is ServiceEventType.REQUEST_RECEIVED:
-            dict_output['event_type'] = 'SERVER_REQUEST_RECEIVED'
-        elif event_enum is ServiceEventType.RESPONSE_SENT:
-            dict_output['event_type'] = 'SERVER_RESPONSE_SENT'
-
-        if event_enum is ServiceEventType.REQUEST_RECEIVED or \
-                event_enum is ServiceEventType.REQUEST_SENT:
-            dict_output['request'] = dict_service_event['serialized_event']
-        elif event_enum is ServiceEventType.RESPONSE_RECEIVED or \
-                event_enum is ServiceEventType.RESPONSE_SENT:
-            dict_output['response'] = dict_service_event['serialized_event']
->>>>>>> 86596927
 
         # Register custom representer for YAML output
         if not self.__yaml_representer_registered:
